-c requirements.txt
autopep8
localstack[full]
<<<<<<< HEAD
pre-commit
=======
flake8
flake8-isort
pytest
IPython
>>>>>>> ae76d94c
<|MERGE_RESOLUTION|>--- conflicted
+++ resolved
@@ -1,11 +1,8 @@
 -c requirements.txt
 autopep8
 localstack[full]
-<<<<<<< HEAD
 pre-commit
-=======
 flake8
 flake8-isort
 pytest
-IPython
->>>>>>> ae76d94c
+IPython