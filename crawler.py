
import json
import os
import time
from threading import Lock

import boto3
import sentry_sdk

from automation import CommandSequence, MPLogger, TaskManager
from automation.utilities import rediswq
from test.utilities import LocalS3Session, local_s3_bucket

# Configuration via environment variables
REDIS_HOST = os.getenv('REDIS_HOST', 'redis-box')
REDIS_QUEUE_NAME = os.getenv('REDIS_QUEUE_NAME', 'crawl-queue')
CRAWL_DIRECTORY = os.getenv('CRAWL_DIRECTORY', 'crawl-data')
S3_BUCKET = os.getenv('S3_BUCKET', 'openwpm-crawls')
HTTP_INSTRUMENT = os.getenv('HTTP_INSTRUMENT', '1') == '1'
COOKIE_INSTRUMENT = os.getenv('COOKIE_INSTRUMENT', '1') == '1'
NAVIGATION_INSTRUMENT = os.getenv('NAVIGATION_INSTRUMENT', '1') == '1'
JS_INSTRUMENT = os.getenv('JS_INSTRUMENT', '1') == '1'
JS_INSTRUMENT_MODULES = os.getenv('JS_INSTRUMENT_MODULES', None)
SAVE_CONTENT = os.getenv('SAVE_CONTENT', '')
PREFS = os.getenv('PREFS', None)
DWELL_TIME = int(os.getenv('DWELL_TIME', '10'))
TIMEOUT = int(os.getenv('TIMEOUT', '60'))
SENTRY_DSN = os.getenv('SENTRY_DSN', None)
LOGGER_SETTINGS = MPLogger.parse_config_from_env()
MAX_JOB_RETRIES = int(os.getenv('MAX_JOB_RETRIES', '2'))

# Loads the default manager params
# We can't use more than one browser per instance because the job management
# code below requires blocking commands. For more context see:
# https://github.com/mozilla/OpenWPM/issues/470
NUM_BROWSERS = 1
manager_params, browser_params = TaskManager.load_default_params(NUM_BROWSERS)

# Browser configuration
for i in range(NUM_BROWSERS):
    browser_params[i]['http_instrument'] = HTTP_INSTRUMENT
    browser_params[i]['cookie_instrument'] = COOKIE_INSTRUMENT
    browser_params[i]['navigation_instrument'] = NAVIGATION_INSTRUMENT
    browser_params[i]['js_instrument'] = JS_INSTRUMENT
    if JS_INSTRUMENT_MODULES:
        browser_params[i]['js_instrument_modules'] = JS_INSTRUMENT_MODULES
    if SAVE_CONTENT == '1':
        browser_params[i]['save_content'] = True
    elif SAVE_CONTENT == '0':
        browser_params[i]['save_content'] = False
    else:
        browser_params[i]['save_content'] = SAVE_CONTENT
    if PREFS:
        browser_params[i]['prefs'] = json.loads(PREFS)
    browser_params[i]['headless'] = True

# Manager configuration
manager_params['data_directory'] = '~/Desktop/%s/' % CRAWL_DIRECTORY
manager_params['log_directory'] = '~/Desktop/%s/' % CRAWL_DIRECTORY
manager_params['output_format'] = 's3'
manager_params['s3_bucket'] = S3_BUCKET
manager_params['s3_directory'] = CRAWL_DIRECTORY

# Allow the use of localstack's mock s3 service
S3_ENDPOINT = os.getenv('S3_ENDPOINT')
if S3_ENDPOINT:
    boto3.DEFAULT_SESSION = LocalS3Session(endpoint_url=S3_ENDPOINT)
    manager_params['s3_bucket'] = local_s3_bucket(
        boto3.resource('s3'), name=S3_BUCKET)

# Instantiates the measurement platform
# Commands time out by default after 60 seconds
manager = TaskManager.TaskManager(manager_params, browser_params,
                                  logger_kwargs=LOGGER_SETTINGS)

# At this point, Sentry should be initiated
if SENTRY_DSN:
    # Add crawler.py-specific context
    with sentry_sdk.configure_scope() as scope:
        # tags generate breakdown charts and search filters
        scope.set_tag('CRAWL_DIRECTORY', CRAWL_DIRECTORY)
        scope.set_tag('S3_BUCKET', S3_BUCKET)
        scope.set_tag('HTTP_INSTRUMENT', HTTP_INSTRUMENT)
        scope.set_tag('COOKIE_INSTRUMENT', COOKIE_INSTRUMENT)
        scope.set_tag('NAVIGATION_INSTRUMENT', NAVIGATION_INSTRUMENT)
        scope.set_tag('JS_INSTRUMENT', JS_INSTRUMENT)
        scope.set_tag('JS_INSTRUMENT_MODULES', JS_INSTRUMENT)
        scope.set_tag('SAVE_CONTENT', SAVE_CONTENT)
        scope.set_tag('DWELL_TIME', DWELL_TIME)
        scope.set_tag('TIMEOUT', TIMEOUT)
        scope.set_tag('MAX_JOB_RETRIES', MAX_JOB_RETRIES)
        scope.set_tag('CRAWL_REFERENCE', '%s/%s' %
                      (S3_BUCKET, CRAWL_DIRECTORY))
        # context adds addition information that may be of interest
        scope.set_context("PREFS", PREFS)
        scope.set_context("crawl_config", {
            'REDIS_QUEUE_NAME': REDIS_QUEUE_NAME,
        })
    # Send a sentry error message (temporarily - to easily be able
    # to compare error frequencies to crawl worker instance count)
    sentry_sdk.capture_message("Crawl worker started")

# Connect to job queue
job_queue = rediswq.RedisWQ(
    name=REDIS_QUEUE_NAME,
    host=REDIS_HOST,
    max_retries=MAX_JOB_RETRIES
)
manager.logger.info("Worker with sessionID: %s" % job_queue.sessionID())
manager.logger.info("Initial queue state: empty=%s" % job_queue.empty())

unsaved_jobs = list()
unsaved_jobs_lock = Lock()
# Crawl sites specified in job queue until empty
while not job_queue.empty():
    job_queue.check_expired_leases()
    with(unsaved_jobs_lock):
        for unsaved_job in unsaved_jobs:
            if not job_queue.renew_lease(unsaved_job,
                                         2 * (TIMEOUT + DWELL_TIME + 30)):
                manager.logger.error("Unsaved job: %s timed out", unsaved_job)

    job = job_queue.lease(
        lease_secs=TIMEOUT + DWELL_TIME + 30, block=True, timeout=5
    )
    if job is None:
        manager.logger.info("Waiting for work")
        time.sleep(5)
        continue
    unsaved_jobs.append(job)

    def mark_job_as_done():
        with(unsaved_jobs_lock):
            job_queue.complete(job)
            unsaved_jobs.remove(job)

    retry_number = job_queue.get_retry_number(job)
    site_rank, site = job.decode("utf-8").split(',')
    if "://" not in site:
        site = "http://" + site
    manager.logger.info("Visiting %s..." % site)
    command_sequence = CommandSequence.CommandSequence(
        site, blocking=True, reset=True, retry_number=retry_number,
<<<<<<< HEAD
        callback=mark_job_as_done
=======
        site_rank=site_rank
>>>>>>> 2f338f96
    )
    command_sequence.get(sleep=DWELL_TIME, timeout=TIMEOUT)
    manager.execute_command_sequence(command_sequence)
manager.logger.info("Job queue finished, exiting.")
manager.close()

if SENTRY_DSN:
    sentry_sdk.capture_message("Crawl worker finished")<|MERGE_RESOLUTION|>--- conflicted
+++ resolved
@@ -141,11 +141,7 @@
     manager.logger.info("Visiting %s..." % site)
     command_sequence = CommandSequence.CommandSequence(
         site, blocking=True, reset=True, retry_number=retry_number,
-<<<<<<< HEAD
-        callback=mark_job_as_done
-=======
-        site_rank=site_rank
->>>>>>> 2f338f96
+        callback=mark_job_as_done, site_rank=site_rank
     )
     command_sequence.get(sleep=DWELL_TIME, timeout=TIMEOUT)
     manager.execute_command_sequence(command_sequence)
