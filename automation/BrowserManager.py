from Commands import command_executor
from DeployBrowsers import deploy_browser
from Commands import profile_commands
from Proxy import deploy_mitm_proxy

from multiprocessing import Process, Queue
import subprocess
import tempfile
import signal
import time
import os

# Sets up a WebDriver instance that adheres to a given set of user paramters
# Continually listens to the TaskManager for commands and passes them to command module to execute
# Sends OK signal if command succeeds or else sends a FAILED signal to indicate that workers should be restarted
# TODO: this approach may be too coarse

# <command_queue> is the queue through which the browser sends command tuples
# <status_queue> is a queue through which the BrowserManager either signals command failure or success
# <db_socket_address> is the socket address through which to send data to the DataAggregator to manipulate and write
# <browser_params> are browser parameter settings (e.g. whether we're using a proxy, headless, etc.)

class Browser:
    def __init__(self, crawl_id, db_socket_address, browser, headless, proxy, donottrack, tp_cookies,
                 disable_flash, browser_debugging, profile_tar, timeout, random_attributes):
        # manager parameters
        self.current_profile_path = None
        self.crawl_id = crawl_id
        self.timeout = timeout
        self.db_socket_address = db_socket_address
        
        # constructs dictionary of browser parameters
        self.browser_params = {
            'browser': browser,
            'headless': headless,
            'proxy': proxy,
            'donottrack': donottrack,
            'tp_cookies': tp_cookies,
            'disable_flash': disable_flash,
            'debugging': browser_debugging,
            'crawl_id': crawl_id,
            'profile_tar': profile_tar,
            'random_attributes': random_attributes,
            'timeout': timeout
        }
        
        # Queues and process IDs for BrowserManager
        self.command_thread = None  # thread to run commands issues from TaskManager
        self.command_queue = None  # queue for passing command tuples to BrowserManager
        self.status_queue = None  # queue for receiving command execution status from BrowserManager
        self.browser_pid = None  # pid for browser instance controlled by BrowserManager
        self.display_pid = None  # the pid of the display for the headless browser (if it exists)
        
        self.is_fresh = None  # boolean that says if the BrowserManager new (used to optimize restarts)
        self.browser_settings = None  # dict of additional browser profile settings (e.g. screen_res)
        
        # start the browser process
        self.browser_manager = self.launch_browser_manager()

    # CRAWLER SETUP / KILL CODE

    # return if the browser is ready to accept a command
    def ready(self):
        return self.command_thread is None or not self.command_thread.is_alive()
        #return self.command_thread is not None and self.command_thread.is_alive()
        #if self.command_thread == None or not self.command_thread.is_alive():
         #   return True
        #else:
         #   return False

    # terminates a BrowserManager, its browser instance and, if necessary, its virtual display
    def kill_browser_manager(self):
        try:
            os.kill(self.browser_manager.pid, signal.SIGKILL)
        except OSError:
            print "Browser manager process already dead"
        if self.display_pid is not None:
            try:
                os.kill(self.display_pid, signal.SIGKILL)
            except OSError:
                print "Display process already dead"
        try:
            os.kill(self.browser_pid, signal.SIGKILL)
        except OSError:
            print "Browser process already dead"

    # sets up the BrowserManager and gets the process id, browser pid and, if applicable, screen pid
    # loads associated user profile if necessary
    # <spawn_timeout> is the timeout for creating BrowserManager
    def launch_browser_manager(self, spawn_timeout=30):
        # if this is restarting from a crash, update the tar location
        # to be a tar of the crashed browser's history
        if self.current_profile_path is not None:
            crashed_profile_path = self.current_profile_path
            # tar contents of crashed profile to a temp dir
            tempdir = tempfile.mkdtemp() + "/"
<<<<<<< HEAD
            profile_commands.dump_profile(crashed_profile_path, tempdir, self.browser_settings, full_profile=True)
            self.browser_params['profile_tar'] = tempdir  # make sure browser loads crashed profile
            self.browser_params['random_attributes'] = False  # don't re-randomize attributes
=======
            profile_commands.dump_profile(crashed_profile_path, tempdir, close_webdriver=False, 
			browser_settings=self.browser_settings, full_profile=True)
            self.browser_params['profile_tar'] = tempdir # make sure browser loads crashed profile
            self.browser_params['random_attributes'] = False # don't re-randomize attributes
>>>>>>> d964cda3
        else:
            tempdir = None
            crashed_profile_path = None
        
        # keep trying to spawn a BrowserManager until we have a successful launch within the timeout limit
        browser_manager = None
        successful_spawn = False
        while not successful_spawn:
            # Resets the command/status queues
            (self.command_queue, self.status_queue) = (Queue(), Queue())

            # builds and launches the browser_manager
            args = (self.command_queue, self.status_queue, self.db_socket_address, self.browser_params)
            browser_manager = Process(target=BrowserManager, args=args)
            browser_manager.start()

            # waits for BrowserManager to send success tuple i.e. (current_profile_path, browser pid, display pid)
            for i in xrange(0, int(spawn_timeout) * 1000):
                 # no status for now -> sleep to avoid pegging CPU on blocking get
                if self.status_queue.empty():
                    time.sleep(0.001)
                    continue

                (self.current_profile_path, self.browser_pid, self.display_pid, self.browser_settings) \
                    = self.status_queue.get()
                successful_spawn = True
                break

            # kill the BrowserManager if it failed to start up the browser
            if not successful_spawn:
                os.kill(browser_manager.pid, signal.SIGKILL)

        # if recovering from a crash, new browser has a new profile dir
        # so the crashed dir and temporary tar dump can be cleaned up
        if tempdir is not None:
            subprocess.call(["rm", "-r", tempdir])
        if crashed_profile_path is not None:
            subprocess.call(["rm", "-r", crashed_profile_path])

        self.is_fresh = crashed_profile_path is None  # browser is fresh iff it starts from a blank profile
        return browser_manager

    # resets the worker processes with profile to a clean state
    def reset(self):
        if not self.is_fresh:  # optimization in case resetting after a relaunch
            self.restart_browser_manager(reset=True)

    # kill and restart the two worker processes
    # <reset> marks whether we want to wipe the old profile
    def restart_browser_manager(self, reset=False):
        self.kill_browser_manager()

        # in case of reset, hard-deletes old profile
        if reset and self.current_profile_path is not None:
            subprocess.call(["rm", "-r", self.current_profile_path])
            self.current_profile_path = None

        self.browser_manager = self.launch_browser_manager()

def BrowserManager(command_queue, status_queue, db_socket_address, browser_params):
    # sets up the proxy (for now, mitmproxy) if necessary
    proxy_site_queue = None  # used to pass the current site down to the proxy
    if browser_params['proxy']:
        (local_port, proxy_site_queue) = deploy_mitm_proxy.init_proxy(db_socket_address, browser_params['crawl_id'])
        browser_params['proxy'] = local_port

    # Gets the WebDriver, profile folder (i.e. where history/cookies are stored) and display pid (None if not headless)
    (driver, prof_folder, display_pid, browser_settings) = deploy_browser.deploy_browser(browser_params)

    # passes the profile folder, WebDriver pid and display pid back to the TaskManager
    # now, the TaskManager knows that the browser is successfully set up
    status_queue.put((prof_folder, int(driver.binary.process.pid), display_pid, browser_settings))

    # starts accepting arguments until told to die
    while True:
        # no command for now -> sleep to avoid pegging CPU on blocking get
        if command_queue.empty():
            time.sleep(0.001)
            continue

        # reads in the command tuple of form (command, arg0, arg1, arg2, ..., argN) where N is variable
        command = command_queue.get()
        print "EXECUTING COMMAND: " + str(command)

        # attempts to perform an action and return an OK signal
        # if command fails for whatever reason, tell the TaskMaster to kill and restart its worker processes
        try:
            command_executor.execute_command(command, driver, prof_folder, browser_settings, proxy_site_queue, db_socket_address, browser_params['crawl_id'])
            status_queue.put("OK")
        except Exception as ex:
            print "CRASH IN DRIVER ORACLE:" + str(ex) + " RESTARTING BROWSER MANAGER"
            status_queue.put("FAILED")
            break<|MERGE_RESOLUTION|>--- conflicted
+++ resolved
@@ -94,16 +94,10 @@
             crashed_profile_path = self.current_profile_path
             # tar contents of crashed profile to a temp dir
             tempdir = tempfile.mkdtemp() + "/"
-<<<<<<< HEAD
-            profile_commands.dump_profile(crashed_profile_path, tempdir, self.browser_settings, full_profile=True)
-            self.browser_params['profile_tar'] = tempdir  # make sure browser loads crashed profile
-            self.browser_params['random_attributes'] = False  # don't re-randomize attributes
-=======
             profile_commands.dump_profile(crashed_profile_path, tempdir, close_webdriver=False, 
 			browser_settings=self.browser_settings, full_profile=True)
             self.browser_params['profile_tar'] = tempdir # make sure browser loads crashed profile
             self.browser_params['random_attributes'] = False # don't re-randomize attributes
->>>>>>> d964cda3
         else:
             tempdir = None
             crashed_profile_path = None
