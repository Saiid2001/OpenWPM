--- conflicted
+++ resolved
@@ -75,11 +75,7 @@
         unsuccessful_spawns = 0
         retry = False
         success = False
-<<<<<<< HEAD
-        while not success and unsuccessful_spawns < 3:
-=======
         while not success and unsuccessful_spawns < 4:
->>>>>>> 16d1c101
             # Resets the command/status queues
             (self.command_queue, self.status_queue) = (Queue(), Queue())
 
@@ -110,14 +106,6 @@
                 self.kill_browser_manager()
                 if self.current_profile_path is not None:
                     shutil.rmtree(self.current_profile_path, ignore_errors=True)
-<<<<<<< HEAD
-                #if unsuccessful_spawns == 5 and not retry:
-                #    print "Browser %d failed to launch, sleeping for 60 seconds" % self.crawl_id
-                #    time.sleep(60)
-                #    unsuccessful_spawns = 0
-                #    retry = True
-=======
->>>>>>> 16d1c101
 
         # if recovering from a crash, new browser has a new profile dir
         # so the crashed dir and temporary tar dump can be cleaned up
