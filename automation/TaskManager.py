import copy
import json
import logging
import os
import pickle
import threading
import time
import traceback
from queue import Empty as EmptyQueue
from typing import Any, Dict, List, Optional, Tuple

import psutil
import tblib

from .BrowserManager import Browser
from .Commands.utils.webdriver_utils import parse_neterror
from .CommandSequence import CommandSequence
from .DataAggregator import BaseAggregator, LocalAggregator, S3Aggregator
from .Errors import CommandExecutionError
from .MPLogger import MPLogger
from .SocketInterface import clientsocket
from .utilities.platform_utils import get_configuration_string, get_version

tblib.pickling_support.install()

SLEEP_CONS = 0.1  # command sleep constant (in seconds)
BROWSER_MEMORY_LIMIT = 1500  # in MB

AGGREGATOR_QUEUE_LIMIT = 10000  # number of records in the queue


def load_default_params(num_browsers: int = 1) \
        -> Tuple[Dict[str, Any], List[Dict[str, Any]]]:
    """
    Loads num_browsers copies of the default browser_params dictionary.
    Also loads a single copy of the default TaskManager params dictionary.
    """
    fp = open(os.path.join(os.path.dirname(__file__),
                           'default_browser_params.json'))
    preferences = json.load(fp)
    fp.close()
    browser_params = [copy.deepcopy(preferences) for i in range(
        0, num_browsers)]

    fp = open(os.path.join(os.path.dirname(__file__),
                           'default_manager_params.json'))
    manager_params = json.load(fp)
    fp.close()
    manager_params['num_browsers'] = num_browsers

    return manager_params, browser_params


class TaskManager:
    """ User-facing Class for interfacing with OpenWPM

    The TaskManager spawns several child processes to run the automation tasks.
        - DataAggregator to aggregate data across browsers and save to the
          database.
        - MPLogger to aggregate logs across processes
        - BrowserManager processes to isolate Browsers in a separate process
    """

    def __init__(self, manager_params: Dict[str, Any],
                 browser_params: List[Dict[str, Any]],
                 process_watchdog: bool = False,
                 logger_kwargs: Dict[Any, Any] = {}) -> None:
        """Initialize the TaskManager with browser and manager config params

        Parameters
        ----------
        manager_params : dict
            Dictionary of TaskManager configuration parameters. See the
            default in `default_manager_params.json`.
        browser_params : list of dict
            Browser configuration parameters. If this is given as a list, it
            includes individual configurations for each browser.
        process_watchdog : bool, optional
            Set to True to monitor Firefox processes for zombie instances or
            instances that exceed a reasonable amount of memory. Any process
            found and not indexed by the TaskManager will be killed.
            (Currently broken: https://github.com/mozilla/OpenWPM/issues/174)
        logger_kwargs : dict, optional
            Keyword arguments to pass to MPLogger on initialization.
        """

        # Make paths absolute in manager_params
        for path in ['data_directory', 'log_directory']:
            if manager_params[path] is not None:
                manager_params[path] = os.path.expanduser(manager_params[path])
        manager_params['database_name'] = os.path.join(
            manager_params['data_directory'], manager_params['database_name'])
        manager_params['log_file'] = os.path.join(
            manager_params['log_directory'], manager_params['log_file'])
        manager_params['screenshot_path'] = os.path.join(
            manager_params['data_directory'], 'screenshots')
        manager_params['source_dump_path'] = os.path.join(
            manager_params['data_directory'], 'sources')
        self.manager_params = manager_params
        self.browser_params = browser_params
        self._logger_kwargs = logger_kwargs

        # Create data directories if they do not exist
        if not os.path.exists(manager_params['screenshot_path']):
            os.makedirs(manager_params['screenshot_path'])
        if not os.path.exists(manager_params['source_dump_path']):
            os.makedirs(manager_params['source_dump_path'])

        # check size of parameter dictionary
        self.num_browsers = manager_params['num_browsers']
        if len(browser_params) != self.num_browsers:
            raise Exception("Number of <browser_params> dicts is not the same "
                            "as manager_params['num_browsers']")

        # Flow control
        self.closing = False
        self.failure_status = None
        self.threadlock = threading.Lock()
        self.failurecount = 0
        if manager_params['failure_limit'] is not None:
            self.failure_limit = manager_params['failure_limit']
        else:
            self.failure_limit = self.num_browsers * 2 + 10

        if process_watchdog:
            raise ValueError(
                "The Process watchdog functionality is currently broken. "
                "See: https://github.com/mozilla/OpenWPM/issues/174.")

        self.process_watchdog = process_watchdog

        # Start logging server thread
        self.logging_server = MPLogger(
            self.manager_params['log_file'],
            self.manager_params,
            **self._logger_kwargs
        )
        self.manager_params[
            'logger_address'] = self.logging_server.logger_address
        self.logger = logging.getLogger('openwpm')

        # Initialize the data aggregators
        self._launch_aggregators()

        # sets up the BrowserManager(s) + associated queues
        self.browsers = self._initialize_browsers(browser_params)
        self._launch_browsers()

        # start the manager watchdog
        thread = threading.Thread(target=self._manager_watchdog, args=())
        thread.daemon = True
        thread.name = "OpenWPM-watchdog"
        thread.start()

        # Save crawl config information to database
        openwpm_v, browser_v = get_version()
        self.data_aggregator.save_configuration(openwpm_v, browser_v)
        self.logger.info(
            get_configuration_string(
                self.manager_params, browser_params, (openwpm_v, browser_v)
            )
        )
        self.unsaved_command_sequences: Dict[int, CommandSequence] = dict()
        self.callback_thread = threading.Thread(
            target=self._mark_command_sequences_complete, args=())
        self.callback_thread.name = "OpenWPM-completion_handler"
        self.callback_thread.start()

    def _initialize_browsers(self, browser_params: List[Dict[str, Any]]) \
            -> List[Browser]:
        """ initialize the browser classes, each its unique set of params """
        browsers = list()
        for i in range(self.num_browsers):
            browser_params[i][
                'crawl_id'] = self.data_aggregator.get_next_crawl_id()
            browsers.append(Browser(self.manager_params, browser_params[i]))

        return browsers

    def _launch_browsers(self) -> None:
        """ launch each browser manager process / browser """
        for browser in self.browsers:
            try:
                success = browser.launch_browser_manager()
            except Exception:
                self._cleanup_before_fail(during_init=True)
                raise

            if not success:
                self.logger.critical("Browser spawn failure during "
                                     "TaskManager initialization, exiting...")
                self.close()
                break

    def _manager_watchdog(self) -> None:
        """
        Periodically checks the following:
        - memory consumption of all browsers every 10 seconds
        - presence of processes that are no longer in use

        TODO: process watchdog needs to be updated since `psutil` won't
              kill browser processes started by Selenium 3 (with `subprocess`)
        """
        while not self.closing:
            time.sleep(10)

            # Check browser memory usage
            for browser in self.browsers:
                try:
                    process = psutil.Process(browser.browser_pid)
                    mem = process.memory_info()[0] / float(2 ** 20)
                    if mem > BROWSER_MEMORY_LIMIT:
                        self.logger.info("BROWSER %i: Memory usage: %iMB"
                                         ", exceeding limit of %iMB" %
                                         (browser.crawl_id, int(mem),
                                          BROWSER_MEMORY_LIMIT))
                        browser.restart_required = True
                except psutil.NoSuchProcess:
                    pass

            # Check for browsers that were not closed correctly
            # 300 second buffer to avoid killing freshly launched browsers
            # TODO This buffer should correspond to the maximum spawn timeout
            if self.process_watchdog:
                browser_pids = set()
                check_time = time.time()
                for browser in self.browsers:
                    if browser.browser_pid is not None:
                        browser_pids.add(browser.browser_pid)
                for process in psutil.process_iter():
                    if process.create_time() + 300 < check_time and (
                            (process.name() == 'firefox' and (
                                process.pid not in browser_pids))):
                        self.logger.debug("Process: %s (pid: %i) with start "
                                          "time %s found running but not in "
                                          "browser process list. Killing." % (
                                              process.name(), process.pid,
                                              process.create_time()))
                        process.kill()

    def _launch_aggregators(self) -> None:
        """Launch the necessary data aggregators"""
        self.data_aggregator: BaseAggregator.BaseAggregator
        if self.manager_params["output_format"] == "local":
            self.data_aggregator = LocalAggregator.LocalAggregator(
                self.manager_params, self.browser_params)
        elif self.manager_params["output_format"] == "s3":
            self.data_aggregator = S3Aggregator.S3Aggregator(
                self.manager_params, self.browser_params)
        else:
            raise Exception("Unrecognized output format: %s" %
                            self.manager_params["output_format"])
        self.data_aggregator.launch()
        self.manager_params[
            'aggregator_address'] = self.data_aggregator.listener_address

        # open connection to aggregator for saving crawl details
        self.sock = clientsocket(serialization='dill')
        self.sock.connect(*self.manager_params['aggregator_address'])

    def _shutdown_manager(self, during_init: bool = False) -> None:
        """
        Wait for current commands to finish, close all child processes and
        threads
        <during_init> flag to indicator if this shutdown is occuring during
                      the TaskManager initialization
        """
        self.closing = True

        for browser in self.browsers:
            browser.shutdown_browser(during_init)

        self.sock.close()  # close socket to data aggregator
        self.data_aggregator.shutdown()
        self.logging_server.close()
        if hasattr(self, "callback_thread"):
            self.callback_thread.join()

    def _cleanup_before_fail(self, during_init: bool = False) -> None:
        """
        Execute shutdown commands before throwing an exception
        This should keep us from having a bunch of hanging processes
        and incomplete data.
        <during_init> flag to indicator if this shutdown is occuring during
                      the TaskManager initialization
        """
        self._shutdown_manager(during_init=during_init)

    def _check_failure_status(self) -> None:
        """ Check the status of command failures. Raise exceptions as necessary

        The failure status property is used by the various asynchronous
        command execution threads which interface with the
        remote browser manager processes. If a failure status is found, the
        appropriate steps are taken to gracefully close the infrastructure
        """
        self.logger.debug("Checking command failure status indicator...")
        if self.failure_status:
            self.logger.debug(
                "TaskManager failure status set, halting command execution.")
            self._cleanup_before_fail()
            if self.failure_status['ErrorType'] == 'ExceedCommandFailureLimit':
                raise CommandExecutionError(
                    "TaskManager exceeded maximum consecutive command "
                    "execution failures.",
                    self.failure_status['CommandSequence']
                )
            elif (self.failure_status['ErrorType'] == ("ExceedLaunch"
                                                       "FailureLimit")):
                raise CommandExecutionError(
                    "TaskManager failed to launch browser within allowable "
                    "failure limit.", self.failure_status['CommandSequence']
                )
            if self.failure_status['ErrorType'] == 'CriticalChildException':
                raise pickle.loads(self.failure_status['Exception'])

    # CRAWLER COMMAND CODE

    def _start_thread(self, browser: Browser,
                      command_sequence: CommandSequence) -> threading.Thread:
        """  starts the command execution thread """

        # Check status flags before starting thread
        if self.closing:
            self.logger.error(
                "Attempted to execute command on a closed TaskManager")
            raise RuntimeError("Attempted to execute"
                               " command on a closed TaskManager")
        self._check_failure_status()
        visit_id = self.data_aggregator.get_next_visit_id()
        browser.set_visit_id(visit_id)
        if command_sequence.callback:
            self.unsaved_command_sequences[visit_id] = command_sequence

        self.sock.send(("site_visits", {
            "visit_id": visit_id,
            "crawl_id": browser.crawl_id,
            "site_url": command_sequence.url,
            "site_rank": command_sequence.site_rank
        }))

        # Start command execution thread
        args = (browser, command_sequence)
        thread = threading.Thread(target=self._issue_command, args=args)
        browser.command_thread = thread
        thread.daemon = True
        thread.start()
        return thread

    def _mark_command_sequences_complete(self) -> None:
        """ Polls the data aggregator for saved records
            and calls their callbacks
        """
        while True:
            visit_id_list = self.data_aggregator.get_new_completed_visits()
            if self.closing and not self.unsaved_command_sequences:
                # we're shutting down and have no unprocessed callbacks
                break
            if not visit_id_list:
                time.sleep(1)
                continue

<<<<<<< HEAD
            for visit_id, interrupted in visit_id_list:
                cs = self.unsaved_command_sequences.pop(visit_id)
                if cs and not interrupted:
=======
            for visit_id in visit_id_list:
                self.logger.debug("Invoking callback of visit_id %d", visit_id)
                cs = self.unsaved_command_sequences.pop(visit_id, None)
                if cs:
>>>>>>> f5ce99cc
                    cs.mark_done()

    def _unpack_picked_error(self, pickled_error: bytes) -> Tuple[str, str]:
        """Unpacks `pickled_error` into and error `message` and `tb` string."""
        exc = pickle.loads(pickled_error)
        message = traceback.format_exception(*exc)[-1]
        tb = json.dumps(tblib.Traceback(exc[2]).to_dict())
        return message, tb

    def _issue_command(self, browser: Browser,
                       command_sequence: CommandSequence) -> None:
        """
        sends command tuple to the BrowserManager
        """
        browser.is_fresh = False

        reset = command_sequence.reset
        if not reset:
            self.logger.warning(
                "BROWSER %i: Browser will not reset after CommandSequence "
                "executes. OpenWPM does not currently support stateful crawls "
                "(see: https://github.com/mozilla/OpenWPM/projects/2). "
                "The next command issued to this browser may or may not "
                "use the same profile (depending on the failure status of "
                "this command). To prevent this warning, initialize the "
                "CommandSequence with `reset` set to `True` to use a fresh "
                "profile for each command." % browser.crawl_id
            )
        self.logger.info("Starting to work on CommandSequence with "
                         " visit_id %d on browser with id %d",
                         browser.curr_visit_id, browser.crawl_id)
        for command_and_timeout in command_sequence.commands_with_timeout:
            command, timeout = command_and_timeout
            command.set_visit_crawl_id(browser.curr_visit_id, browser.crawl_id)
            command.set_start_time(time.time())
            browser.current_timeout = timeout
            # passes off command and waits for a success (or failure signal)
            browser.command_queue.put(command)

            # received reply from BrowserManager, either success or failure
            critical_failure = False
            error_text = None
            tb = None
            try:
                status = browser.status_queue.get(
                    True, browser.current_timeout)
                if status == "OK":
                    command_status = 'ok'
                elif status[0] == "CRITICAL":
                    command_status = 'critical'
                    self.logger.critical(
                        "BROWSER %i: Received critical error from browser "
                        "process while executing command %s. Setting failure "
                        "status." % (browser.crawl_id, str(command)))
                    self.failure_status = {
                        'ErrorType': 'CriticalChildException',
                        'CommandSequence': command_sequence,
                        'Exception': status[1]
                    }
                    error_text, tb = self._unpack_picked_error(status[1])
                    critical_failure = True
                elif status[0] == "FAILED":
                    command_status = 'error'
                    error_text, tb = self._unpack_picked_error(status[1])
                    self.logger.info(
                        "BROWSER %i: Received failure status while executing "
                        "command: %s" % (browser.crawl_id, repr(command)))
                elif status[0] == 'NETERROR':
                    command_status = 'neterror'
                    error_text, tb = self._unpack_picked_error(status[1])
                    error_text = parse_neterror(error_text)
                    self.logger.info(
                        "BROWSER %i: Received neterror %s while executing "
                        "command: %s" %
                        (browser.crawl_id, error_text, repr(command))
                    )
                else:
                    raise ValueError(
                        "Unknown browser status message %s" % status
                    )
            except EmptyQueue:
                command_status = 'timeout'
                self.logger.info(
                    "BROWSER %i: Timeout while executing command, %s, killing "
                    "browser manager" % (browser.crawl_id, repr(command)))

            self.sock.send(("crawl_history", {
                "crawl_id": browser.crawl_id,
                "visit_id": browser.curr_visit_id,
                "command": type(command),
                "arguments": json.dumps(command.__dict__).encode('utf-8'),
                "retry_number": command_sequence.retry_number,
                "command_status": command_status,
                "error": error_text,
                "traceback": tb
            }))

            if critical_failure:
                return

            if command_status != 'ok':
                with self.threadlock:
                    self.failurecount += 1
                if self.failurecount > self.failure_limit:
                    self.logger.critical(
                        "BROWSER %i: Command execution failure pushes failure "
                        "count above the allowable limit. Setting "
                        "failure_status." % browser.crawl_id)
                    self.failure_status = {
                        'ErrorType': 'ExceedCommandFailureLimit',
                        'CommandSequence': command_sequence
                    }
                    return
                browser.restart_required = True
                self.logger.debug("BROWSER %i: Browser restart required" % (
                    browser.crawl_id))
            else:
                with self.threadlock:
                    self.failurecount = 0

            if browser.restart_required:
                break

        # Sleep after executing CommandSequence to provide extra time for
        # internal buffers to drain. Stopgap in support of #135
        time.sleep(2)

        if self.closing:
            return

        if browser.restart_required or reset:
            success = browser.restart_browser_manager(clear_profile=reset)
            if not success:
                self.logger.critical(
                    "BROWSER %i: Exceeded the maximum allowable consecutive "
                    "browser launch failures. Setting failure_status." % (
                        browser.crawl_id))
                self.failure_status = {
                    'ErrorType': 'ExceedLaunchFailureLimit',
                    'CommandSequence': command_sequence
                }
                return
            browser.restart_required = False

    def execute_command_sequence(self, command_sequence: CommandSequence,
                                 index: Optional[int] = None) -> None:
        """
        parses command type and issues command(s) to the proper browser
        <index> specifies the type of command this is:
        None  -> first come, first serve
        int  -> index of browser to send command to
        """

        # Block if the aggregator queue is too large
        agg_queue_size = self.data_aggregator.get_most_recent_status()
        if agg_queue_size >= AGGREGATOR_QUEUE_LIMIT:
            while agg_queue_size >= AGGREGATOR_QUEUE_LIMIT:
                self.logger.info(
                    "Blocking command submission until the DataAggregator "
                    "is below the max queue size of %d. Current queue "
                    "length %d. " % (AGGREGATOR_QUEUE_LIMIT, agg_queue_size)
                )
                agg_queue_size = self.data_aggregator.get_status()

        # Distribute command
        if index is None:
            # send to first browser available
            command_executed = False
            while True:
                for browser in self.browsers:
                    if browser.ready():
                        browser.current_timeout = \
                            command_sequence.total_timeout
                        thread = self._start_thread(browser, command_sequence)
                        command_executed = True
                        break
                if command_executed:
                    break
                time.sleep(SLEEP_CONS)
        elif 0 <= index < len(self.browsers):
            # send the command to this specific browser
            while True:
                if self.browsers[index].ready():
                    self.browsers[
                        index].current_timeout = command_sequence.total_timeout
                    thread = self._start_thread(
                        self.browsers[index], command_sequence)
                    break
                time.sleep(SLEEP_CONS)
        else:
            self.logger.info(
                "Command index type is not supported or out of range")
            return

        if command_sequence.blocking:
            thread.join()
            self._check_failure_status()

    # DEFINITIONS OF HIGH LEVEL COMMANDS
    # NOTE: These wrappers are provided for convenience. To issue sequential
    # commands to the same browser in a single 'visit', use the CommandSequence
    # class directly.

    def get(self, url: str, index: Optional[int] = None,
            timeout: int = 60, sleep: int = 0, reset: bool = False) -> None:
        """ goes to a url """
        command_sequence = CommandSequence(url)
        command_sequence.get(timeout=timeout, sleep=sleep)
        command_sequence.reset = reset
        self.execute_command_sequence(command_sequence, index=index)

    def browse(self, url: str, num_links: int = 2, sleep: int = 0,
               index: Optional[int] = None, timeout: int = 60,
               reset: bool = False) -> None:
        """ browse a website and visit <num_links> links on the page """
        command_sequence = CommandSequence(url)
        command_sequence.browse(
            num_links=num_links, sleep=sleep, timeout=timeout)
        command_sequence.reset = reset
        self.execute_command_sequence(command_sequence, index=index)

    def close(self) -> None:
        """
        Execute shutdown procedure for TaskManager
        """
        if self.closing:
            self.logger.error("TaskManager already closed")
            return
        start_time = time.time()
        self._shutdown_manager()
        # We don't have a logging thread at this time anymore
        print("Shutdown took %s seconds" % str(time.time() - start_time))<|MERGE_RESOLUTION|>--- conflicted
+++ resolved
@@ -360,16 +360,10 @@
                 time.sleep(1)
                 continue
 
-<<<<<<< HEAD
             for visit_id, interrupted in visit_id_list:
+                self.logger.debug("Invoking callback of visit_id %d", visit_id)
                 cs = self.unsaved_command_sequences.pop(visit_id)
                 if cs and not interrupted:
-=======
-            for visit_id in visit_id_list:
-                self.logger.debug("Invoking callback of visit_id %d", visit_id)
-                cs = self.unsaved_command_sequences.pop(visit_id, None)
-                if cs:
->>>>>>> f5ce99cc
                     cs.mark_done()
 
     def _unpack_picked_error(self, pickled_error: bytes) -> Tuple[str, str]:
