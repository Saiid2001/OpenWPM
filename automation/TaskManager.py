--- conflicted
+++ resolved
@@ -72,14 +72,10 @@
         
         # sets up the BrowserManager(s) + associated queues
         self.browsers = self.initialize_browsers(browser_params) #List of the Browser(s)
-
-<<<<<<< HEAD
-
-=======
+        
         # open client socket
         self.sock = clientsocket()
         self.sock.connect(self.aggregator_address[0], self.aggregator_address[1])
->>>>>>> 4725365d
 
     # CRAWLER SETUP / KILL CODE
 
