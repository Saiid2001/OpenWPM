import copy
import json
import logging
import os
import pickle
import threading
import time
import traceback
from queue import Empty as EmptyQueue
from typing import Any, Dict, List, Optional, Set, Tuple

import psutil
import tblib

from .BrowserManager import Browser
from .Commands.utils.webdriver_utils import parse_neterror
from .CommandSequence import CommandSequence
from .DataAggregator import BaseAggregator, LocalAggregator, S3Aggregator
from .DataAggregator.BaseAggregator import ACTION_TYPE_FINALIZE, RECORD_TYPE_SPECIAL
from .Errors import CommandExecutionError
from .js_instrumentation import clean_js_instrumentation_settings
from .MPLogger import MPLogger
from .SocketInterface import clientsocket
from .utilities.multiprocess_utils import kill_process_and_children
from .utilities.platform_utils import get_configuration_string, get_version

tblib.pickling_support.install()

SLEEP_CONS = 0.1  # command sleep constant (in seconds)
BROWSER_MEMORY_LIMIT = 1500  # in MB

AGGREGATOR_QUEUE_LIMIT = 10000  # number of records in the queue


def load_default_params(
    num_browsers: int = 1,
) -> Tuple[Dict[str, Any], List[Dict[str, Any]]]:
    """
    Loads num_browsers copies of the default browser_params dictionary.
    Also loads a single copy of the default TaskManager params dictionary.
    """
    fp = open(os.path.join(os.path.dirname(__file__), "default_browser_params.json"))
    preferences = json.load(fp)
    fp.close()
    browser_params = [copy.deepcopy(preferences) for i in range(0, num_browsers)]

    fp = open(os.path.join(os.path.dirname(__file__), "default_manager_params.json"))
    manager_params = json.load(fp)
    fp.close()
    manager_params["num_browsers"] = num_browsers

    return manager_params, browser_params


class TaskManager:
    """User-facing Class for interfacing with OpenWPM

    The TaskManager spawns several child processes to run the automation tasks.
        - DataAggregator to aggregate data across browsers and save to the
          database.
        - MPLogger to aggregate logs across processes
        - BrowserManager processes to isolate Browsers in a separate process
    """

    def __init__(
        self,
        manager_params: Dict[str, Any],
        browser_params: List[Dict[str, Any]],
        process_watchdog: bool = False,
        logger_kwargs: Dict[Any, Any] = {},
    ) -> None:
        """Initialize the TaskManager with browser and manager config params

        Parameters
        ----------
        manager_params : dict
            Dictionary of TaskManager configuration parameters. See the
            default in `default_manager_params.json`.
        browser_params : list of dict
            Browser configuration parameters. If this is given as a list, it
            includes individual configurations for each browser.
        process_watchdog : bool, optional
            Set to True to monitor Firefox processes for zombie instances or
            instances that exceed a reasonable amount of memory. Any process
            found and not indexed by the TaskManager will be killed.
            (Currently broken: https://github.com/mozilla/OpenWPM/issues/174)
        logger_kwargs : dict, optional
            Keyword arguments to pass to MPLogger on initialization.
        """

        # Make paths absolute in manager_params
        for path in ["data_directory", "log_directory"]:
            if manager_params[path] is not None:
                manager_params[path] = os.path.expanduser(manager_params[path])
        manager_params["database_name"] = os.path.join(
            manager_params["data_directory"], manager_params["database_name"]
        )
        manager_params["log_file"] = os.path.join(
            manager_params["log_directory"], manager_params["log_file"]
        )
        manager_params["screenshot_path"] = os.path.join(
            manager_params["data_directory"], "screenshots"
        )
        manager_params["source_dump_path"] = os.path.join(
            manager_params["data_directory"], "sources"
        )
        self.manager_params = manager_params
        self.browser_params = browser_params
        self._logger_kwargs = logger_kwargs

        # Create data directories if they do not exist
        if not os.path.exists(manager_params["screenshot_path"]):
            os.makedirs(manager_params["screenshot_path"])
        if not os.path.exists(manager_params["source_dump_path"]):
            os.makedirs(manager_params["source_dump_path"])

        # Check size of parameter dictionary
        self.num_browsers = manager_params["num_browsers"]
        if len(browser_params) != self.num_browsers:
            raise Exception(
                "Number of <browser_params> dicts is not the same "
                "as manager_params['num_browsers']"
            )

        # Parse and flesh out js_instrument_settings
        for a_browsers_params in self.browser_params:
            js_settings = a_browsers_params["js_instrument_settings"]
            cleaned_js_settings = clean_js_instrumentation_settings(js_settings)
            a_browsers_params["js_instrument_settings"] = cleaned_js_settings

        # Flow control
        self.closing = False
        self.failure_status: Optional[Dict[str, Any]] = None
        self.threadlock = threading.Lock()
        self.failurecount = 0
        if manager_params["failure_limit"] is not None:
            self.failure_limit = manager_params["failure_limit"]
        else:
            self.failure_limit = self.num_browsers * 2 + 10

        if process_watchdog:
            raise ValueError(
                "The Process watchdog functionality is currently broken. "
                "See: https://github.com/mozilla/OpenWPM/issues/174."
            )

        self.process_watchdog = process_watchdog

        # Start logging server thread
        self.logging_server = MPLogger(
            self.manager_params["log_file"], self.manager_params, **self._logger_kwargs
        )
        self.manager_params["logger_address"] = self.logging_server.logger_address
        self.logger = logging.getLogger("openwpm")

        # Initialize the data aggregators
        self._launch_aggregators()

        # Sets up the BrowserManager(s) + associated queues
        self.browsers = self._initialize_browsers(browser_params)
        self._launch_browsers()

        # Start the manager watchdog
        thread = threading.Thread(target=self._manager_watchdog, args=())
        thread.daemon = True
        thread.name = "OpenWPM-watchdog"
        thread.start()

        # Save crawl config information to database
        openwpm_v, browser_v = get_version()
        self.data_aggregator.save_configuration(openwpm_v, browser_v)
        self.logger.info(
            get_configuration_string(
                self.manager_params, browser_params, (openwpm_v, browser_v)
            )
        )
        self.unsaved_command_sequences: Dict[int, CommandSequence] = dict()
        self.callback_thread = threading.Thread(
            target=self._mark_command_sequences_complete, args=()
        )
        self.callback_thread.name = "OpenWPM-completion_handler"
        self.callback_thread.start()

    def _initialize_browsers(
        self, browser_params: List[Dict[str, Any]]
    ) -> List[Browser]:
        """ initialize the browser classes, each its unique set of params """
        browsers = list()
        for i in range(self.num_browsers):
            browser_params[i]["browser_id"] = self.data_aggregator.get_next_browser_id()
            browsers.append(Browser(self.manager_params, browser_params[i]))

        return browsers

    def _launch_browsers(self) -> None:
        """ launch each browser manager process / browser """
        for browser in self.browsers:
            try:
                success = browser.launch_browser_manager()
            except Exception:
                self._shutdown_manager(during_init=True)
                raise

            if not success:
                self.logger.critical(
                    "Browser spawn failure during "
                    "TaskManager initialization, exiting..."
                )
                self.close()
                break

    def _manager_watchdog(self) -> None:
        """
        Periodically checks the following:
        - memory consumption of all browsers every 10 seconds
        - presence of processes that are no longer in use

        TODO: process watchdog needs to be updated since `psutil` won't
              kill browser processes started by Selenium 3 (with `subprocess`)
        """
        while not self.closing:
            time.sleep(10)

            # Check browser memory usage
            for browser in self.browsers:
                try:
                    # Sum the memory used by the geckodriver process, the
                    # main Firefox process and all its child processes.
                    # Use the USS metric for child processes, to avoid
                    # double-counting memory shared with their parent.
                    geckodriver = psutil.Process(browser.geckodriver_pid)
                    mem_bytes = geckodriver.memory_info().rss
                    children = geckodriver.children()
                    if children:
                        firefox = children[0]
                        mem_bytes += firefox.memory_info().rss
                        for child in firefox.children():
                            mem_bytes += child.memory_full_info().uss
                    mem = mem_bytes / 2 ** 20
                    if mem > BROWSER_MEMORY_LIMIT:
                        self.logger.info(
                            "BROWSER %i: Memory usage: %iMB"
                            ", exceeding limit of %iMB"
                            % (browser.browser_id, int(mem), BROWSER_MEMORY_LIMIT)
                        )
                        browser.restart_required = True
                except psutil.NoSuchProcess:
                    pass

            # Check for browsers or displays that were not closed correctly
            # 300 second buffer to avoid killing freshly launched browsers
            # TODO This buffer should correspond to the maximum spawn timeout
            if self.process_watchdog:
                geckodriver_pids: Set[int] = set()
                display_pids: Set[int] = set()
                check_time = time.time()
                for browser in self.browsers:
                    if browser.geckodriver_pid is not None:
                        geckodriver_pids.add(browser.geckodriver_pid)
                    if browser.display_pid is not None:
                        display_pids.add(browser.display_pid)
                for process in psutil.process_iter():
                    if process.create_time() + 300 < check_time and (
                        (
                            process.name() == "geckodriver"
                            and (process.pid not in geckodriver_pids)
                        )
                        or (
                            process.name() == "Xvfb"
                            and (process.pid not in display_pids)
                        )
                    ):
                        self.logger.debug(
                            "Process: %s (pid: %i) with start "
                            "time %s found running but not in "
<<<<<<< HEAD
                            "browser process list. Killing." % (
                                process.name(), process.pid,
                                process.create_time()))
                        kill_process_and_children(process, self.logger)
=======
                            "browser process list. Killing."
                            % (process.name(), process.pid, process.create_time())
                        )
                        kill_process_and_children(process)
>>>>>>> 0258ae52

    def _launch_aggregators(self) -> None:
        """Launch the necessary data aggregators"""
        self.data_aggregator: BaseAggregator.BaseAggregator
        if self.manager_params["output_format"] == "local":
            self.data_aggregator = LocalAggregator.LocalAggregator(
                self.manager_params, self.browser_params
            )
        elif self.manager_params["output_format"] == "s3":
            self.data_aggregator = S3Aggregator.S3Aggregator(
                self.manager_params, self.browser_params
            )
        else:
            raise Exception(
                "Unrecognized output format: %s" % self.manager_params["output_format"]
            )
        self.data_aggregator.launch()
        self.manager_params[
            "aggregator_address"
        ] = self.data_aggregator.listener_address

        # open connection to aggregator for saving crawl details
        self.sock = clientsocket(serialization="dill")
        self.sock.connect(*self.manager_params["aggregator_address"])

    def _shutdown_manager(
        self, during_init: bool = False, relaxed: bool = True
    ) -> None:
        """
        Wait for current commands to finish, close all child processes and
        threads

        Parameters
        ----------
        during_init :
            flag to indicator if this shutdown is occuring during
          the TaskManager initialization
        relaxed :
            If `True` the function will wait for all active
            `CommandSequences` to finish before shutting down
        """
        if self.closing:
            return
        self.closing = True

        for browser in self.browsers:
            if (
                relaxed is True
                and browser.command_thread
                and browser.command_thread.is_alive()
            ):
                # Waiting for the command_sequence to be finished
                browser.command_thread.join()
            browser.shutdown_browser(during_init, force=not relaxed)

        self.sock.close()  # close socket to data aggregator
        self.data_aggregator.shutdown(relaxed=relaxed)
        self.logging_server.close()
        if hasattr(self, "callback_thread"):
            self.callback_thread.join()

    def _check_failure_status(self) -> None:
        """Check the status of command failures. Raise exceptions as necessary

        The failure status property is used by the various asynchronous
        command execution threads which interface with the
        remote browser manager processes. If a failure status is found, the
        appropriate steps are taken to gracefully close the infrastructure
        """
        self.logger.debug("Checking command failure status indicator...")
        if not self.failure_status:
            return

        self.logger.debug("TaskManager failure status set, halting command execution.")
        self._shutdown_manager()
        if self.failure_status["ErrorType"] == "ExceedCommandFailureLimit":
            raise CommandExecutionError(
                "TaskManager exceeded maximum consecutive command "
                "execution failures.",
                self.failure_status["CommandSequence"],
            )
        elif self.failure_status["ErrorType"] == ("ExceedLaunch" "FailureLimit"):
            raise CommandExecutionError(
                "TaskManager failed to launch browser within allowable "
                "failure limit.",
                self.failure_status["CommandSequence"],
            )
<<<<<<< HEAD
        if self.failure_status['ErrorType'] == 'CriticalChildException':
            _, exc, tb = pickle.loads(self.failure_status['Exception'])
=======
        if self.failure_status["ErrorType"] == "CriticalChildException":
            exc_type, exc, tb = pickle.loads(self.failure_status["Exception"])
>>>>>>> 0258ae52
            raise exc.with_traceback(tb)

    # CRAWLER COMMAND CODE

    def _start_thread(
        self, browser: Browser, command_sequence: CommandSequence
    ) -> threading.Thread:
        """  starts the command execution thread """

        # Check status flags before starting thread
        if self.closing:
            self.logger.error("Attempted to execute command on a closed TaskManager")
            raise RuntimeError(
                "Attempted to execute" " command on a closed TaskManager"
            )
        self._check_failure_status()
        visit_id = self.data_aggregator.get_next_visit_id()
        browser.set_visit_id(visit_id)
        if command_sequence.callback:
            self.unsaved_command_sequences[visit_id] = command_sequence

        self.sock.send(
            (
                "site_visits",
                {
                    "visit_id": visit_id,
                    "browser_id": browser.browser_id,
                    "site_url": command_sequence.url,
                    "site_rank": command_sequence.site_rank,
                },
            )
        )

        # Start command execution thread
        args = (browser, command_sequence)
        thread = threading.Thread(target=self._issue_command, args=args)
        browser.command_thread = thread
        thread.daemon = True
        thread.start()
        return thread

    def _mark_command_sequences_complete(self) -> None:
        """Polls the data aggregator for saved records
        and calls their callbacks
        """
        while True:
            if self.closing and not self.unsaved_command_sequences:
                # we're shutting down and have no unprocessed callbacks
                break

            visit_id_list = self.data_aggregator.get_new_completed_visits()
            if not visit_id_list:
                time.sleep(1)
                continue

            for visit_id, interrupted in visit_id_list:
                self.logger.debug("Invoking callback of visit_id %d", visit_id)
                cs = self.unsaved_command_sequences.pop(visit_id, None)
                if cs:
                    cs.mark_done(not interrupted)

    def _unpack_picked_error(self, pickled_error: bytes) -> Tuple[str, str]:
        """Unpacks `pickled_error` into and error `message` and `tb` string."""
        exc = pickle.loads(pickled_error)
        message = traceback.format_exception(*exc)[-1]
        tb = json.dumps(tblib.Traceback(exc[2]).to_dict())
        return message, tb

    def _issue_command(
        self, browser: Browser, command_sequence: CommandSequence
    ) -> None:
        """
        sends command tuple to the BrowserManager
        """
        browser.is_fresh = False

        reset = command_sequence.reset
        if not reset:
            self.logger.warning(
                "BROWSER %i: Browser will not reset after CommandSequence "
                "executes. OpenWPM does not currently support stateful crawls "
                "(see: https://github.com/mozilla/OpenWPM/projects/2). "
                "The next command issued to this browser may or may not "
                "use the same profile (depending on the failure status of "
                "this command). To prevent this warning, initialize the "
                "CommandSequence with `reset` set to `True` to use a fresh "
                "profile for each command." % browser.browser_id
            )
        self.logger.info(
            "Starting to work on CommandSequence with "
            "visit_id %d on browser with id %d",
            browser.curr_visit_id,
            browser.browser_id,
        )
        for command_and_timeout in command_sequence.get_commands_with_timeout():
            command, timeout = command_and_timeout
            command.set_visit_browser_id(browser.curr_visit_id, browser.browser_id)
            command.set_start_time(time.time())
            browser.current_timeout = timeout
            # passes off command and waits for a success (or failure signal)
            browser.command_queue.put(command)

            # received reply from BrowserManager, either success or failure
            error_text = None
            tb = None
            status = None
            try:
                status = browser.status_queue.get(True, browser.current_timeout)
            except EmptyQueue:
                command_status = "timeout"
                self.logger.info(
                    "BROWSER %i: Timeout while executing command, %s, killing "
                    "browser manager" % (browser.browser_id, repr(command))
                )

            if status is None:
                # allows us to skip this entire block without having to bloat
                # every if statement
                pass
            elif status == "OK":
                command_status = "ok"
            elif status[0] == "CRITICAL":
                command_status = "critical"
                self.logger.critical(
                    "BROWSER %i: Received critical error from browser "
                    "process while executing command %s. Setting failure "
                    "status." % (browser.browser_id, str(command))
                )
                self.failure_status = {
                    "ErrorType": "CriticalChildException",
                    "CommandSequence": command_sequence,
                    "Exception": status[1],
                }
                error_text, tb = self._unpack_picked_error(status[1])
            elif status[0] == "FAILED":
                command_status = "error"
                error_text, tb = self._unpack_picked_error(status[1])
                self.logger.info(
                    "BROWSER %i: Received failure status while executing "
                    "command: %s" % (browser.browser_id, repr(command))
                )
            elif status[0] == "NETERROR":
                command_status = "neterror"
                error_text, tb = self._unpack_picked_error(status[1])
                error_text = parse_neterror(error_text)
                self.logger.info(
                    "BROWSER %i: Received neterror %s while executing "
                    "command: %s" % (browser.browser_id, error_text, repr(command))
                )
            else:
                raise ValueError("Unknown browser status message %s" % status)

            self.sock.send(
                (
                    "crawl_history",
                    {
                        "browser_id": browser.browser_id,
                        "visit_id": browser.curr_visit_id,
                        "command": type(command),
                        "arguments": json.dumps(
                            command.__dict__, default=lambda x: repr(x)
                        ).encode("utf-8"),
                        "retry_number": command_sequence.retry_number,
                        "command_status": command_status,
                        "error": error_text,
                        "traceback": tb,
                    },
                )
            )

            if command_status == "critical":
                self.sock.send(
                    (
                        RECORD_TYPE_SPECIAL,
                        {
                            "browser_id": browser.browser_id,
                            "success": False,
                            "action": ACTION_TYPE_FINALIZE,
                            "visit_id": browser.curr_visit_id,
                        },
                    )
                )
                return

            if command_status != "ok":
                with self.threadlock:
                    self.failurecount += 1
                if self.failurecount > self.failure_limit:
                    self.logger.critical(
                        "BROWSER %i: Command execution failure pushes failure "
                        "count above the allowable limit. Setting "
                        "failure_status." % browser.browser_id
                    )
                    self.failure_status = {
                        "ErrorType": "ExceedCommandFailureLimit",
                        "CommandSequence": command_sequence,
                    }
                    return
                browser.restart_required = True
                self.logger.debug(
                    "BROWSER %i: Browser restart required" % (browser.browser_id)
                )

            else:
                with self.threadlock:
                    self.failurecount = 0

            if browser.restart_required:
                self.sock.send(
                    (
                        RECORD_TYPE_SPECIAL,
                        {
                            "browser_id": browser.browser_id,
                            "success": False,
                            "action": ACTION_TYPE_FINALIZE,
                            "visit_id": browser.curr_visit_id,
                        },
                    )
                )
                break

        self.logger.info(
            "Finished working on CommandSequence with "
            "visit_id %d on browser with id %d",
            browser.curr_visit_id,
            browser.browser_id,
        )
        # Sleep after executing CommandSequence to provide extra time for
        # internal buffers to drain. Stopgap in support of #135
        time.sleep(2)

        if self.closing:
            return

        if browser.restart_required or reset:
            success = browser.restart_browser_manager(clear_profile=reset)
            if not success:
                self.logger.critical(
                    "BROWSER %i: Exceeded the maximum allowable consecutive "
                    "browser launch failures. Setting failure_status."
                    % (browser.browser_id)
                )
                self.failure_status = {
                    "ErrorType": "ExceedLaunchFailureLimit",
                    "CommandSequence": command_sequence,
                }
                return
            browser.restart_required = False

    def execute_command_sequence(
        self, command_sequence: CommandSequence, index: Optional[int] = None
    ) -> None:
        """
        parses command type and issues command(s) to the proper browser
        <index> specifies the type of command this is:
        None  -> first come, first serve
        int  -> index of browser to send command to
        """

        # Block if the aggregator queue is too large
        agg_queue_size = self.data_aggregator.get_most_recent_status()
        if agg_queue_size >= AGGREGATOR_QUEUE_LIMIT:
            while agg_queue_size >= AGGREGATOR_QUEUE_LIMIT:
                self.logger.info(
                    "Blocking command submission until the DataAggregator "
                    "is below the max queue size of %d. Current queue "
                    "length %d. " % (AGGREGATOR_QUEUE_LIMIT, agg_queue_size)
                )
                agg_queue_size = self.data_aggregator.get_status()

        # Distribute command
        if index is None:
            # send to first browser available
            command_executed = False
            while True:
                for browser in self.browsers:
                    if browser.ready():
                        browser.current_timeout = command_sequence.total_timeout
                        thread = self._start_thread(browser, command_sequence)
                        command_executed = True
                        break
                if command_executed:
                    break
                time.sleep(SLEEP_CONS)
        elif 0 <= index < len(self.browsers):
            # send the command to this specific browser
            while True:
                if self.browsers[index].ready():
                    self.browsers[
                        index
                    ].current_timeout = command_sequence.total_timeout
                    thread = self._start_thread(self.browsers[index], command_sequence)
                    break
                time.sleep(SLEEP_CONS)
        else:
            self.logger.info("Command index type is not supported or out of range")
            return

        if command_sequence.blocking:
            thread.join()
            self._check_failure_status()

    # DEFINITIONS OF HIGH LEVEL COMMANDS
    # NOTE: These wrappers are provided for convenience. To issue sequential
    # commands to the same browser in a single 'visit', use the CommandSequence
    # class directly.

    def get(
        self,
        url: str,
        index: Optional[int] = None,
        timeout: int = 60,
        sleep: int = 0,
        reset: bool = False,
    ) -> None:
        """ goes to a url """
        command_sequence = CommandSequence(url)
        command_sequence.get(timeout=timeout, sleep=sleep)
        command_sequence.reset = reset
        self.execute_command_sequence(command_sequence, index=index)

    def browse(
        self,
        url: str,
        num_links: int = 2,
        sleep: int = 0,
        index: Optional[int] = None,
        timeout: int = 60,
        reset: bool = False,
    ) -> None:
        """ browse a website and visit <num_links> links on the page """
        command_sequence = CommandSequence(url)
        command_sequence.browse(num_links=num_links, sleep=sleep, timeout=timeout)
        command_sequence.reset = reset
        self.execute_command_sequence(command_sequence, index=index)

    def close(self, relaxed: bool = True) -> None:
        """
        Execute shutdown procedure for TaskManager
        """
        if self.closing:
            self.logger.error("TaskManager already closed")
            return
        start_time = time.time()
        self._shutdown_manager(relaxed=relaxed)
        # We don't have a logging thread at this time anymore
        print("Shutdown took %s seconds" % str(time.time() - start_time))<|MERGE_RESOLUTION|>--- conflicted
+++ resolved
@@ -273,17 +273,10 @@
                         self.logger.debug(
                             "Process: %s (pid: %i) with start "
                             "time %s found running but not in "
-<<<<<<< HEAD
-                            "browser process list. Killing." % (
-                                process.name(), process.pid,
-                                process.create_time()))
-                        kill_process_and_children(process, self.logger)
-=======
                             "browser process list. Killing."
                             % (process.name(), process.pid, process.create_time())
                         )
-                        kill_process_and_children(process)
->>>>>>> 0258ae52
+                        kill_process_and_children(process, self.logger)
 
     def _launch_aggregators(self) -> None:
         """Launch the necessary data aggregators"""
@@ -371,13 +364,8 @@
                 "failure limit.",
                 self.failure_status["CommandSequence"],
             )
-<<<<<<< HEAD
-        if self.failure_status['ErrorType'] == 'CriticalChildException':
-            _, exc, tb = pickle.loads(self.failure_status['Exception'])
-=======
         if self.failure_status["ErrorType"] == "CriticalChildException":
-            exc_type, exc, tb = pickle.loads(self.failure_status["Exception"])
->>>>>>> 0258ae52
+            _, exc, tb = pickle.loads(self.failure_status["Exception"])
             raise exc.with_traceback(tb)
 
     # CRAWLER COMMAND CODE
