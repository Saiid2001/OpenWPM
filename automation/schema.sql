/* This file is sourced during the initialization
 * of the crawler. Make sure everything is CREATE
 * IF NOT EXISTS, otherwise there will be errors
 */

/* Crawler Tables */
CREATE TABLE IF NOT EXISTS task (
    task_id INTEGER PRIMARY KEY AUTOINCREMENT,
    start_time DATETIME DEFAULT CURRENT_TIMESTAMP,
    description TEXT);

CREATE TABLE IF NOT EXISTS crawl (
    crawl_id INTEGER PRIMARY KEY AUTOINCREMENT,
    task_id INTEGER,
    start_time DATETIME DEFAULT CURRENT_TIMESTAMP,
    profile VARCHAR(200),
    browser VARCHAR(200),
    headless VARCHAR(200),
    proxy VARCHAR(200),
    fourthparty VARCHAR(200),
    debugging VARCHAR(200),
    timeout INTEGER,
    finished BOOLEAN NOT NULL DEFAULT 0,
    FOREIGN KEY(task_id) REFERENCES task(task_id));

CREATE TABLE IF NOT EXISTS xpath (
    id INTEGER PRIMARY KEY AUTOINCREMENT,
    name VARCHAR(100) NOT NULL,
    url VARCHAR(500) NOT NULL,
    xpath VARCHAR(500) NOT NULL,
    absolute_xpath VARCHAR(500),
    ctime DATETIME DEFAULT CURRENT_TIMESTAMP,
    UNIQUE(name, url));

/* Proxy Tables */

/* TODO: add publix_suffix to db structure */
/* TODO: link with headers */
CREATE TABLE IF NOT EXISTS http_requests (
    id INTEGER PRIMARY KEY AUTOINCREMENT,
    crawl_id INTEGER NOT NULL,
    url VARCHAR(500) NOT NULL,
    method VARCHAR(500) NOT NULL,
    referrer VARCHAR(500) NOT NULL,
    top_url VARCHAR[500] NOT NULL);

/* TODO: add publix_suffix to db structure */
/* TODO: link with headers */
/* TODO: link with requests */
CREATE TABLE IF NOT EXISTS http_responses (
    id INTEGER PRIMARY KEY AUTOINCREMENT,
    crawl_id INTEGER NOT NULL,
    url VARCHAR(500) NOT NULL,
    method VARCHAR(500) NOT NULL,
    referrer VARCHAR(500) NOT NULL,
    response_status INTEGER NOT NULL,
    response_status_text VARCHAR(500) NOT NULL,
    top_url VARCHAR[500] NOT NULL);


CREATE TABLE IF NOT EXISTS cookies (
    id INTEGER PRIMARY KEY AUTOINCREMENT,
    crawl_id INTEGER NOT NULL,
    domain VARCHAR[500] NOT NULL,
    name VARCHAR[500] NOT NULL,
    value VARCHAR[500] NOT NULL,
    expiry VARCHAR[500] NOT NULL,
    accessed VARCHAR[500] NOT NULL,
    referrer VARCHAR[500] NOT NULL,
    top_url VARCHAR[500] NOT NULL);

/* Crawl History table */
CREATE TABLE IF NOT EXISTS CrawlHistory (
    crawl_id INTEGER,
    command TEXT,
    arguments TEXT,
    bool_success INTEGER,
<<<<<<< HEAD
    FOREIGN KEY(crawl_id) REFERENCES crawl(id));

=======
    FOREIGN KEY(crawl_id) REFERENCES crawl(id));
>>>>>>> 4725365d
<|MERGE_RESOLUTION|>--- conflicted
+++ resolved
@@ -75,9 +75,4 @@
     command TEXT,
     arguments TEXT,
     bool_success INTEGER,
-<<<<<<< HEAD
-    FOREIGN KEY(crawl_id) REFERENCES crawl(id));
-
-=======
-    FOREIGN KEY(crawl_id) REFERENCES crawl(id));
->>>>>>> 4725365d
+    FOREIGN KEY(crawl_id) REFERENCES crawl(id));