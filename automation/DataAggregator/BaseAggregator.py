import abc
import json
import logging
import queue
import threading
import time
<<<<<<< HEAD
from typing import List
=======
from typing import Any, Dict, List
>>>>>>> 9f66e39d

from multiprocess import Queue

from ..SocketInterface import serversocket
from ..utilities.multiprocess_utils import Process

RECORD_TYPE_CONTENT = 'page_content'
STATUS_TIMEOUT = 120  # seconds
SHUTDOWN_SIGNAL = 'SHUTDOWN'

STATUS_UPDATE_INTERVAL = 5  # seconds


class BaseListener(object):
    """Base class for the data aggregator listener process. This class is used
    alongside the BaseAggregator class to spawn an aggregator process that
    combines data collected in multiple crawl processes and stores it
    persistently as specified in the child class. The BaseListener class
    is instantiated in the remote process, and sets up a listening socket to
    receive data. Classes which inherit from this base class define
    how that data is written to disk.
    """
    __metaclass = abc.ABCMeta

<<<<<<< HEAD
    def __init__(self, status_queue, completion_queue,
                 shutdown_queue, manager_params):
=======
    def __init__(self, status_queue: Queue, completion_queue: Queue,
                 shutdown_queue: Queue):
        """
        Creates a BaseListener instance

        Parameters
        ----------
        status_queue
            queue that the current amount of records to be processed will
            be sent to
            also used for initialization
        completion_queue
            queue containing the visitIDs of saved records
        shutdown_queue
            queue that the main process can use to shut down the listener
        """
>>>>>>> 9f66e39d
        self.status_queue = status_queue
        self.completion_queue = completion_queue
        self.shutdown_queue = shutdown_queue
        self._shutdown_flag = False
        self._last_update = time.time()  # last status update time
        self.record_queue = None  # Initialized on `startup`
        self.logger = logging.getLogger('openwpm')
        self.browser_map = dict()  # maps crawl_id to visit_id

    @abc.abstractmethod
    def process_record(self, record):
        """Parse and save `record` to persistent storage.

        Parameters
        ----------
        record : tuple
            2-tuple in format (table_name, data). `data` is a dict which maps
            column name to the record for that column"""

    @abc.abstractmethod
    def process_content(self, record):
        """Parse and save page content `record` to persistent storage.

        Parameters
        ----------
        record : tuple
            2-tuple in format (table_name, data). `data` is a 2-tuple of the
            for (content, content_hash)"""

    @abc.abstractmethod
    def visit_done(self, visit_id: int, is_shutdown: bool = False):
        """Will be called once a visit_id will receive no new records

        Parameters
        ----------
        visit_id
            the id that will receive no more updates
        is_shutdown
            if this call is made during shutdown"""

    def startup(self):
        """Run listener startup tasks

        Note: Child classes should call this method"""
        self.sock = serversocket(name=type(self).__name__)
        self.status_queue.put(self.sock.sock.getsockname())
        self.sock.start_accepting()
        self.record_queue = self.sock.queue

    def should_shutdown(self):
        """Return `True` if the listener has received a shutdown signal"""
        if not self.shutdown_queue.empty():
            self.shutdown_queue.get()
            self.logger.info("Received shutdown signal!")
            return True
        return False

    def update_status_queue(self):
        """Send manager process a status update."""
        if (time.time() - self._last_update) < STATUS_UPDATE_INTERVAL:
            return
        qsize = self.record_queue.qsize()
        self.status_queue.put(qsize)
        self.logger.debug(
            "Status update; current record queue size: %d. "
            "current number of threads: %d." %
            (qsize, threading.active_count())
        )
        self._last_update = time.time()

<<<<<<< HEAD
=======
    def update_records(self, table: str, data: Dict[str, Any]):
        """A method to keep track of which browser is working on which visit_id
           Some data should contain a visit_id and a crawl_id, but the method
           handles both being not set
        """
        visit_id = None
        crawl_id = None
        # All data records should be keyed by the crawler and site visit
        try:
            visit_id = data['visit_id']
        except KeyError:
            self.logger.error("Record for table %s has no visit id" % table)
            self.logger.error(json.dumps(data))
            raise

        try:
            crawl_id = data['crawl_id']
        except KeyError:
            self.logger.error("Record for table %s has no crawl id" % table)
            self.logger.error(json.dumps(data))
            raise

        # Check if the browser for this record has moved on to a new visit
        if crawl_id not in self.browser_map:
            self.browser_map[crawl_id] = visit_id
        elif self.browser_map[crawl_id] != visit_id:
            self.visit_done(self.browser_map[crawl_id])
            self.browser_map[crawl_id] = visit_id

        return crawl_id, visit_id

>>>>>>> 9f66e39d
    def mark_visit_id_done(self, visit_id: int):
        """ This function should be called to indicate that all records
        relating to a certain visit_id have been saved"""
        self.completion_queue.put(visit_id)

    def shutdown(self):
        """Run shutdown tasks defined in the base listener

        Note: Child classes should call this method"""
        self.sock.close()

    def drain_queue(self):
        """ Ensures queue is empty before closing """
        time.sleep(3)  # TODO: the socket needs a better way of closing
        while not self.record_queue.empty():
            record = self.record_queue.get()
            self.process_record(record)
        self.logger.info("Queue was flushed completely")


class BaseAggregator(object):
    """Base class for the data aggregator interface. This class is used
    alongside the BaseListener class to spawn an aggregator process that
    combines data from multiple crawl processes. The BaseAggregator class
    manages the child listener process.

    Parameters
    ----------
    manager_params : dict
        TaskManager configuration parameters
    browser_params : list of dict
        List of browser configuration dictionaries"""
    __metaclass__ = abc.ABCMeta

    def __init__(self, manager_params, browser_params):
        self.manager_params = manager_params
        self.browser_params = browser_params
        self.listener_address = None
        self.listener_process = None
        self.status_queue = Queue()
        self.completion_queue = Queue()
        self.shutdown_queue = Queue()
        self._last_status = None
        self._last_status_received = None
        self.logger = logging.getLogger('openwpm')

    @abc.abstractmethod
    def save_configuration(self, openwpm_version, browser_version):
        """Save configuration details to the database"""

    @abc.abstractmethod
    def get_next_visit_id(self):
        """Return a unique visit ID to be used as a key for a single visit"""

    @abc.abstractmethod
    def get_next_crawl_id(self):
        """Return a unique crawl ID used as a key for a browser instance"""

    def get_most_recent_status(self):
        """Return the most recent queue size sent from the listener process"""

        # Block until we receive the first status update
        if self._last_status is None:
            return self.get_status()

        # Drain status queue until we receive most recent update
        while not self.status_queue.empty():
            self._last_status = self.status_queue.get()
            self._last_status_received = time.time()

        # Check last status signal
        if (time.time() - self._last_status_received) > STATUS_TIMEOUT:
            raise RuntimeError(
                "No status update from DataAggregator listener process "
                "for %d seconds." % (time.time() - self._last_status_received)
            )

        return self._last_status

    def get_status(self):
        """Get listener process status. If the status queue is empty, block."""
        try:
            self._last_status = self.status_queue.get(
                block=True, timeout=STATUS_TIMEOUT)
            self._last_status_received = time.time()
        except queue.Empty:
            raise RuntimeError(
                "No status update from DataAggregator listener process "
                "for %d seconds." % (time.time() - self._last_status_received)
            )
        return self._last_status

    def get_saved_visit_ids(self) -> List[int]:
        """Returns a list of all visit ids that have been saved at the time
        of calling this method.
        This method will return an empty list in case no visit ids have
        been finished since the last time this method was called"""
        finished_visit_ids = list()
        while not self.completion_queue.empty():
<<<<<<< HEAD
            finished_visit_ids.append(self.status_queue.get())
=======
            finished_visit_ids.append(self.completion_queue.get())
>>>>>>> 9f66e39d
        return finished_visit_ids

    def launch(self, listener_process_runner, *args):
        """Launch the aggregator listener process"""
<<<<<<< HEAD
        args = (self.manager_params, self.status_queue,
                self.completion_queue, self.shutdown_queue) + args
=======
        args = ((self.status_queue,
                self.completion_queue, self.shutdown_queue),) + args
>>>>>>> 9f66e39d
        self.listener_process = Process(
            target=listener_process_runner,
            args=args
        )
        self.listener_process.daemon = True
        self.listener_process.start()
        self.listener_address = self.status_queue.get()

    def shutdown(self):
        """ Terminate the aggregator listener process"""
        self.logger.debug(
            "Sending the shutdown signal to the %s listener process..." %
            type(self).__name__
        )
        self.shutdown_queue.put(SHUTDOWN_SIGNAL)
        start_time = time.time()
        self.listener_process.join(300)
        self.logger.debug(
            "%s took %s seconds to close." % (
                type(self).__name__,
                str(time.time() - start_time)
            )
        )
        self.listener_address = None
        self.listener_process = None<|MERGE_RESOLUTION|>--- conflicted
+++ resolved
@@ -4,11 +4,7 @@
 import queue
 import threading
 import time
-<<<<<<< HEAD
-from typing import List
-=======
 from typing import Any, Dict, List
->>>>>>> 9f66e39d
 
 from multiprocess import Queue
 
@@ -33,10 +29,6 @@
     """
     __metaclass = abc.ABCMeta
 
-<<<<<<< HEAD
-    def __init__(self, status_queue, completion_queue,
-                 shutdown_queue, manager_params):
-=======
     def __init__(self, status_queue: Queue, completion_queue: Queue,
                  shutdown_queue: Queue):
         """
@@ -53,7 +45,6 @@
         shutdown_queue
             queue that the main process can use to shut down the listener
         """
->>>>>>> 9f66e39d
         self.status_queue = status_queue
         self.completion_queue = completion_queue
         self.shutdown_queue = shutdown_queue
@@ -124,8 +115,6 @@
         )
         self._last_update = time.time()
 
-<<<<<<< HEAD
-=======
     def update_records(self, table: str, data: Dict[str, Any]):
         """A method to keep track of which browser is working on which visit_id
            Some data should contain a visit_id and a crawl_id, but the method
@@ -157,7 +146,6 @@
 
         return crawl_id, visit_id
 
->>>>>>> 9f66e39d
     def mark_visit_id_done(self, visit_id: int):
         """ This function should be called to indicate that all records
         relating to a certain visit_id have been saved"""
@@ -257,22 +245,13 @@
         been finished since the last time this method was called"""
         finished_visit_ids = list()
         while not self.completion_queue.empty():
-<<<<<<< HEAD
-            finished_visit_ids.append(self.status_queue.get())
-=======
             finished_visit_ids.append(self.completion_queue.get())
->>>>>>> 9f66e39d
         return finished_visit_ids
 
     def launch(self, listener_process_runner, *args):
         """Launch the aggregator listener process"""
-<<<<<<< HEAD
-        args = (self.manager_params, self.status_queue,
-                self.completion_queue, self.shutdown_queue) + args
-=======
         args = ((self.status_queue,
                 self.completion_queue, self.shutdown_queue),) + args
->>>>>>> 9f66e39d
         self.listener_process = Process(
             target=listener_process_runner,
             args=args
