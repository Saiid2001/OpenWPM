from automation import CommandSequence, TaskManager

# The list of sites that we wish to crawl
NUM_BROWSERS = 1
sites = [
    "http://www.example.com",
    "http://www.princeton.edu",
    "http://citp.princeton.edu/",
]

# Loads the default manager params
# and NUM_BROWSERS copies of the default browser params
manager_params, browser_params = TaskManager.load_default_params(NUM_BROWSERS)

# Update browser configuration (use this for per-browser settings)
for i in range(NUM_BROWSERS):
    # Record HTTP Requests and Responses
    browser_params[i]["http_instrument"] = True
    # Record cookie changes
    browser_params[i]["cookie_instrument"] = True
    # Record Navigations
    browser_params[i]["navigation_instrument"] = True
    # Record JS Web API calls
    browser_params[i]["js_instrument"] = True
    # Record the callstack of all WebRequests made
<<<<<<< HEAD
    browser_params[i]['callstack_instrument'] = True
    # Record DNS resolution
    browser_params[i]['dns_instrument'] = True


=======
    browser_params[i]["callstack_instrument"] = True
>>>>>>> 0258ae52
# Launch only browser 0 headless
browser_params[0]["display_mode"] = "headless"

# Update TaskManager configuration (use this for crawl-wide settings)
manager_params["data_directory"] = "~/Desktop/"
manager_params["log_directory"] = "~/Desktop/"

# Instantiates the measurement platform
# Commands time out by default after 60 seconds
manager = TaskManager.TaskManager(manager_params, browser_params)

# Visits the sites
for site in sites:

    # Parallelize sites over all number of browsers set above.
    command_sequence = CommandSequence.CommandSequence(
        site,
        reset=True,
        callback=lambda success, val=site: print("CommandSequence {} done".format(val)),
    )

    # Start by visiting the page
    command_sequence.get(sleep=3, timeout=60)

    # Run commands across the three browsers (simple parallelization)
    manager.execute_command_sequence(command_sequence)

# Shuts down the browsers and waits for the data to finish logging
manager.close()<|MERGE_RESOLUTION|>--- conflicted
+++ resolved
@@ -23,15 +23,11 @@
     # Record JS Web API calls
     browser_params[i]["js_instrument"] = True
     # Record the callstack of all WebRequests made
-<<<<<<< HEAD
-    browser_params[i]['callstack_instrument'] = True
+    browser_params[i]["callstack_instrument"] = True
     # Record DNS resolution
-    browser_params[i]['dns_instrument'] = True
+    browser_params[i]["dns_instrument"] = True
 
 
-=======
-    browser_params[i]["callstack_instrument"] = True
->>>>>>> 0258ae52
 # Launch only browser 0 headless
 browser_params[0]["display_mode"] = "headless"
 
