--- conflicted
+++ resolved
@@ -16,29 +16,17 @@
     return sites
 
 db_loc = os.path.expanduser('~/Desktop/')
-<<<<<<< HEAD
 db_name = 'alexa3k_05122014_DNT_fresh_triton.sqlite'
-=======
-db_name = 'alexa1_5k_fingprint_respawn_snoop.sqlite'
->>>>>>> cd6c1cca
 
 sites = load_sites('alexa1_5k.txt')
 
 manager = TaskManager.TaskManager(db_loc, db_name, browser='firefox', timeout=60,
-<<<<<<< HEAD
                                   headless=True, proxy=True, donottrack=True)
-=======
-                                  headless=True, proxy=True, random_attributes=True)
->>>>>>> cd6c1cca
 
 for site in sites:
     start_time = time.time()
     manager.get(site)
     manager.dump_storage_vectors(site, start_time)
 
-<<<<<<< HEAD
 manager.dump_profile(os.path.expanduser('~/Desktop/alexa3k_05122014_DNT_triton/'), close_webdriver=True, overwrite_timeout=120)
-=======
-manager.dump_profile(os.path.expanduser('~/Desktop/alexa1_5k_fingerprint_respawn/'), close_webdriver=True, overwrite_timeout=120)
->>>>>>> cd6c1cca
 manager.close()